from typing import Tuple

import numpy as np
from scipy.optimize import root, root_scalar

<<<<<<< HEAD
from ode_explorer.models import ODEModel, HamiltonianSystem
from ode_explorer.stepfunctions.templates import SingleStepMethod, ExplicitMultiStepMethod
=======
from ode_explorer.models import ODEModel
from ode_explorer.stepfunctions.templates import SingleStepMethod, ExplicitMultiStepMethod, ImplicitMultiStepMethod
>>>>>>> 2b587eb8
from ode_explorer.types import ModelState, StateVariable
from ode_explorer.utils.helpers import is_scalar
from ode_explorer.stepfunctions.stepfunc_impl import euler_scalar, euler_ndim

__all__ = ["EulerMethod",
           "EulerCython",
           "HeunMethod",
           "RungeKutta4",
           "DOPRI5",
           "DOPRI45",
           "ImplicitEulerMethod",
           "AdamsBashforth2",
           "BDF2"]


class EulerMethod(SingleStepMethod):
    """
    Euler method for ODE integration.
    """

    def __init__(self):
        super(EulerMethod, self).__init__()

    def forward(self,
                model: ODEModel,
                state: ModelState,
                h: float,
                **kwargs) -> ModelState:

        t, y = self.get_data_from_state(state=state)

        y_new = y + h * model(t, y)

        new_state = self.make_new_state(t=t+h, y=y_new)

        return new_state


class EulerCython(SingleStepMethod):
    """
    Euler method for ODE integration.
    """

    def __init__(self):
        super(EulerCython, self).__init__()

    def forward(self,
                model: ODEModel,
                state: ModelState,
                h: float,
                **kwargs) -> ModelState:

        t, y = self.get_data_from_state(state=state)

        if is_scalar(y):
            y_new = euler_scalar(model.ode_fn, t, y, h, **kwargs)
        else:
            y_new = euler_ndim(model.ode_fn, t, y, h, **kwargs)

        new_state = self.make_new_state(t=t+h, y=y_new)

        return new_state


class HeunMethod(SingleStepMethod):
    """
    Heun method for ODE integration.
    """

    def __init__(self):
        super(HeunMethod, self).__init__(order=2)
        self.num_stages = 2
        self.model_dim = 1
        self.ks = np.zeros(self.num_stages)
        self.axis = None

    def forward(self,
                model: ODEModel,
                state: ModelState,
                h: float,
                **kwargs) -> ModelState:

        t, y = self.get_data_from_state(state=state)

        if self._get_shape(y) != self.ks.shape:
            self._adjust_dims(y)

        hs = 0.5 * h
        ks = self.ks

        ks[0] = model(t, y)
        ks[1] = model(t + h, ks[0])
        y_new = y + hs * np.sum(ks, axis=self.axis)

        new_state = self.make_new_state(t=t+h, y=y_new)

        return new_state


class RungeKutta4(SingleStepMethod):
    """
    Classic Runge Kutta of order 4 for ODE integration.
    """

    def __init__(self):
        super(RungeKutta4, self).__init__(order=4)

        self.gammas = np.array([1.0, 2.0, 2.0, 1.0]) / 6
        self.num_stages = 4
        self.ks = np.zeros(self.num_stages)
        self.axis = None
        self.model_dim = 1

    def forward(self,
                model: ODEModel,
                state: ModelState,
                h: float,
                **kwargs) -> ModelState:

        t, y = self.get_data_from_state(state=state)

        if self._get_shape(y) != self.ks.shape:
            self._adjust_dims(y)

        # notation follows that in
        # https://en.wikipedia.org/wiki/Runge%E2%80%93Kutta_methods
        hs = 0.5 * h
        ks = self.ks

        ks[0] = model(t, y)
        ks[1] = model(t + hs, y + hs * ks[0])
        ks[2] = model(t + hs, y + hs * ks[1])
        ks[3] = model(t + h, y + h * ks[2])

        y_new = y + h * np.dot(self.gammas, ks)

        new_state = self.make_new_state(t=t+h, y=y_new)

        return new_state


class DOPRI5(SingleStepMethod):
    """
    Dormand-Prince method for explicit ODE integration. This method returns a
    dict with an approximation of order 5 in the step size.
    """

    def __init__(self):
        super(DOPRI5, self).__init__(order=5)
        self.num_stages = 6
        self.ks = np.zeros(self.num_stages)
        self.axis = None
        self.model_dim = 1

        # RK-specific variables
        self.alphas = np.array([0.2, 0.3, 0.8, 8 / 9, 1.0, 1.0])
        self.betas = [np.array([0.2]),
                      np.array([3 / 40, 9 / 40]),
                      np.array([44 / 45, -56 / 15, 32 / 9]),
                      np.array([19372 / 6561, -25360 / 2187, 64448 / 6561, -212 / 729]),
                      np.array([9017 / 3168, 355 / 33, 46732 / 5247, 49 / 176, -5103 / 18656])]

        # First same as last (FSAL) rule
        self.gammas = np.array([35 / 384, 0.0, 500 / 1113, 125 / 192, -2187 / 6784, 11 / 84])

    def forward(self,
                model: ODEModel,
                state: ModelState,
                h: float,
                **kwargs) -> ModelState:

        t, y = self.get_data_from_state(state=state)

        if self._get_shape(y) != self.ks.shape:
            self._adjust_dims(y)

        hs = self.alphas * h
        ks = self.ks

        ks[0] = model(t, y)
        ks[1] = model(t + hs[0], y + h * np.dot(self.betas[0], ks[:1]))
        ks[2] = model(t + hs[1], y + h * np.dot(self.betas[1], ks[:2]))
        ks[3] = model(t + hs[2], y + h * np.dot(self.betas[2], ks[:3]))
        ks[4] = model(t + hs[3], y + h * np.dot(self.betas[3], ks[:4]))
        ks[5] = model(t + hs[4], y + h * np.dot(self.betas[4], ks[:5]))

        # 5th order solution, returned in 6 evaluations
        # step size estimation does not happen here
        y_new = y + h * np.dot(self.gammas, ks)

        new_state = self.make_new_state(t=t+h, y=y_new)

        return new_state


class DOPRI45(SingleStepMethod):
    """
    Dormand-Prince method for explicit ODE integration. This method returns a
    dict with two y values, one accurate of order 4 and the other of order 5
    (hence the name), which can be used for step size estimation.
    """

    def __init__(self):
        super(DOPRI45, self).__init__(order=5)
        self.num_stages = 7
        self.ks = np.zeros(self.num_stages)
        self.axis = None
        self.model_dim = 1

        # RK-specific variables
        self.alphas = np.array([0.2, 0.3, 0.8, 8 / 9, 1.0, 1.0])
        self.betas = [np.array([0.2]),
                      np.array([3 / 40, 9 / 40]),
                      np.array([44 / 45, -56 / 15, 32 / 9]),
                      np.array([19372 / 6561, -25360 / 2187, 64448 / 6561, -212 / 729]),
                      np.array([9017 / 3168, -355 / 33, 46732 / 5247, 49 / 176, -5103 / 18656]),
                      np.array([35 / 384, 0.0, 500 / 1113, 125 / 192, -2187 / 6784, 11 / 84])]

        # First same as last (FSAL) rule
        self.gammas = np.array([5179 / 57600, 0.0, 7571 / 16695, 393 / 640, -92097 / 339200, 187 / 2100, 1 / 40])

    def forward(self,
                model: ODEModel,
                state: ModelState,
                h: float,
                **kwargs) -> Tuple[ModelState, ...]:

        t, y = self.get_data_from_state(state=state)

        if self._get_shape(y) != self.ks.shape:
            self._adjust_dims(y)

        hs = self.alphas * h
        ks = self.ks

        # FSAL rule, first eval is last eval of previous step
        ks[0] = model(t, y)
        ks[1] = model(t + hs[0], y + h * ks[0] * self.betas[0])
        ks[2] = model(t + hs[1], y + h * np.dot(self.betas[1], ks[:2]))
        ks[3] = model(t + hs[2], y + h * np.dot(self.betas[2], ks[:3]))
        ks[4] = model(t + hs[3], y + h * np.dot(self.betas[3], ks[:4]))
        ks[5] = model(t + hs[4], y + h * np.dot(self.betas[4], ks[:5]))

        # 5th order solution, computed in 6 evaluations
        y_new5 = y + h * np.dot(self.betas[-1], ks[:6])

        ks[6] = y_new5

        y_new4 = y + h * np.dot(self.gammas, ks)

        # 4th and 5th order solution
        new_state4 = self.make_new_state(t=t+h, y=y_new4)
        new_state5 = self.make_new_state(t=t+h, y=y_new5)

        return new_state4, new_state5


class ImplicitEulerMethod(SingleStepMethod):
    """
    Implicit Euler Method for ODE solving.
    """

    def __init__(self, **kwargs):
        super(ImplicitEulerMethod, self).__init__(order=2)

        # Runge-Kutta specific variables
        self.alpha = 1.0
        self.gamma = 1.0
        self.num_stages = 1

        # scipy.optimize.root options
        self.solver_kwargs = kwargs

    def forward(self,
                model: ODEModel,
                state: ModelState,
                h: float,
                **kwargs) -> ModelState:

        t, y = self.get_data_from_state(state=state)

        def F(x: StateVariable) -> StateVariable:
            # kwargs are not allowed in scipy.optimize, so pass tuple instead
            return y + h * model(t + h, x) - x

        # sort the kwargs before putting them into the tuple passed to root
        if kwargs:
            args = tuple(kwargs[arg] for arg in model.fn_args.keys())
        else:
            args = ()

        # TODO: Retry here in case of convergence failure?
        if is_scalar(y):
            root_res = root_scalar(F, args=args, x0=y, x1=y+h, **self.solver_kwargs)
            y_new = root_res.root
        else:
            root_res = root(F, x0=y, args=args, **self.solver_kwargs)
            y_new = root_res.x

        new_state = self.make_new_state(t=t+h, y=y_new)

        return new_state


class AdamsBashforth2(ExplicitMultiStepMethod):
    """
    Adams-Bashforth Method of order 2 for ODE solving.
    """

    def __init__(self, startup: SingleStepMethod):

        a_coeffs = np.ones(1)
        b_coeffs = np.array([1.5, -0.5])
        super(AdamsBashforth2, self).__init__(order=2,
                                              startup=startup,
<<<<<<< HEAD
                                              b_coeffs=b_coeffs)


class EulerA(SingleStepMethod):
    """
    EulerA method for Hamiltonian Systems integration.
    """

    def __init__(self):
        super(EulerA, self).__init__(order=1)

    @staticmethod
    def make_new_state(t: StateVariable, *state_vectors) -> ModelState:
        q, p = state_vectors
        return t, q, p

    def forward(self,
                hamiltonian: HamiltonianSystem,
                state: ModelState,
                h: float,
                **kwargs) -> ModelState:

        t, q, p = self.get_data_from_state(state=state)

        if not hamiltonian.is_separable:
            raise ValueError("EulerA for a non-separable Hamiltonian "
                             "is not implemented yet.")

        q_new = q + h * hamiltonian.p_derivative(t, p)
        p_new = p - h * hamiltonian.q_derivative(t, q_new)

        new_state = self.make_new_state(t+h, q_new, p_new)

        return new_state


class EulerB(SingleStepMethod):
    """
    EulerA method for Hamiltonian Systems integration.
    """

    def __init__(self):
        super(EulerB, self).__init__(order=1)

    @staticmethod
    def make_new_state(t: StateVariable, *state_vectors) -> ModelState:
        q, p = state_vectors
        return t, q, p

    def forward(self,
                hamiltonian: HamiltonianSystem,
                state: ModelState,
                h: float,
                **kwargs) -> ModelState:

        t, q, p = self.get_data_from_state(state=state)

        if not hamiltonian.is_separable:
            raise ValueError("EulerB for a non-separable Hamiltonian "
                             "is not implemented yet.")

        p_new = p - h * hamiltonian.q_derivative(t, q)
        q_new = q + h * hamiltonian.p_derivative(t, p_new)

        new_state = self.make_new_state(t+h, q_new, p_new)

        return new_state
=======
                                              a_coeffs=a_coeffs,
                                              b_coeffs=b_coeffs)


class BDF2(ImplicitMultiStepMethod):
    """
    Adams-Bashforth Method of order 2 for ODE solving.
    """

    def __init__(self, startup: SingleStepMethod):

        a_coeffs = np.array([-4/3, 1/3])
        b_coeffs = np.array([2/3])
        super(BDF2, self).__init__(order=2,
                                   startup=startup,
                                   a_coeffs=a_coeffs,
                                   b_coeffs=b_coeffs)
>>>>>>> 2b587eb8
<|MERGE_RESOLUTION|>--- conflicted
+++ resolved
@@ -3,13 +3,9 @@
 import numpy as np
 from scipy.optimize import root, root_scalar
 
-<<<<<<< HEAD
 from ode_explorer.models import ODEModel, HamiltonianSystem
-from ode_explorer.stepfunctions.templates import SingleStepMethod, ExplicitMultiStepMethod
-=======
-from ode_explorer.models import ODEModel
 from ode_explorer.stepfunctions.templates import SingleStepMethod, ExplicitMultiStepMethod, ImplicitMultiStepMethod
->>>>>>> 2b587eb8
+
 from ode_explorer.types import ModelState, StateVariable
 from ode_explorer.utils.helpers import is_scalar
 from ode_explorer.stepfunctions.stepfunc_impl import euler_scalar, euler_ndim
@@ -325,7 +321,7 @@
         b_coeffs = np.array([1.5, -0.5])
         super(AdamsBashforth2, self).__init__(order=2,
                                               startup=startup,
-<<<<<<< HEAD
+                                              a_coeffs=a_coeffs,
                                               b_coeffs=b_coeffs)
 
 
@@ -393,9 +389,6 @@
         new_state = self.make_new_state(t+h, q_new, p_new)
 
         return new_state
-=======
-                                              a_coeffs=a_coeffs,
-                                              b_coeffs=b_coeffs)
 
 
 class BDF2(ImplicitMultiStepMethod):
@@ -410,5 +403,4 @@
         super(BDF2, self).__init__(order=2,
                                    startup=startup,
                                    a_coeffs=a_coeffs,
-                                   b_coeffs=b_coeffs)
->>>>>>> 2b587eb8
+                                   b_coeffs=b_coeffs)